--- conflicted
+++ resolved
@@ -307,10 +307,10 @@
     ((.select-executor ex) (.selector tfns) structure)
     ))
 
-(defn compiled-update*
-  [^com.rpl.specter.impl.TransformFunctions tfns update-fn structure]
+(defn compiled-transform*
+  [^com.rpl.specter.impl.TransformFunctions tfns transform-fn structure]
   (let [^com.rpl.specter.impl.ExecutorFunctions ex (.executors tfns)]
-    ((.update-executor ex) (.updater tfns) update-fn structure)
+    ((.transform-executor ex) (.transformer tfns) transform-fn structure)
     ))
 
 (defn selected?*
@@ -415,15 +415,9 @@
 (extend-protocol StructurePath
   FilterStructurePath
   (select* [^FilterStructurePath this structure next-fn]
-<<<<<<< HEAD
-    (->> structure (filter (.afn this)) doall next-fn))
+    (->> structure (filter #(selected?* (.path this) %)) doall next-fn))
   (transform* [^FilterStructurePath this structure next-fn]
-    (let [[filtered ancestry] (filter+ancestry (.afn this) structure)
-=======
-    (->> structure (filter #(selected?* (.path this) %)) doall next-fn))
-  (update* [^FilterStructurePath this structure next-fn]
     (let [[filtered ancestry] (filter+ancestry (.path this) structure)
->>>>>>> 6d028cbe
           ;; the vec is necessary so that we can get by index later
           ;; (can't get by index for cons'd lists)
           next (vec (next-fn filtered))]
@@ -498,21 +492,7 @@
     (next-fn structure)
     ))
 
-<<<<<<< HEAD
-(defn compiled-select*
-  [^com.rpl.specter.impl.TransformFunctions tfns structure]
-  (let [^com.rpl.specter.impl.ExecutorFunctions ex (.executors tfns)]
-    ((.select-executor ex) (.selector tfns) structure)
-    ))
-
-(defn compiled-transform*
-  [^com.rpl.specter.impl.TransformFunctions tfns transform-fn structure]
-  (let [^com.rpl.specter.impl.ExecutorFunctions ex (.executors tfns)]
-    ((.transform-executor ex) (.transformer tfns) transform-fn structure)
-    ))
-
-=======
->>>>>>> 6d028cbe
+
 (deftype ConditionalPath [cond-pairs])
 
 (defn- retrieve-selector [cond-pairs structure]
